/* Implements the mid-layer processing for osm2pgsql
 * using several PostgreSQL tables
 * 
 * This layer stores data read in from the planet.osm file
 * and is then read by the backend processing code to
 * emit the final geometry-enabled output formats
*/
 
#include "config.h"

#include <stdio.h>
#include <unistd.h>
#include <stdlib.h>
#include <string.h>
#include <assert.h>
#include <math.h>
#include <time.h>
#include <errno.h>

#ifdef HAVE_PTHREAD
#include <pthread.h>
#endif

#ifdef HAVE_SYS_WAIT_H
#include <sys/wait.h>
#endif 

#ifdef HAVE_MMAP
#include <sys/mman.h>
#ifndef  MAP_ANONYMOUS
#ifdef MAP_ANON
#define MAP_ANONYMOUS MAP_ANON
#endif
#endif
#endif 

#include <libpq-fe.h>

#include "osmtypes.hpp"
#include "middle-pgsql.hpp"
#include "output-pgsql.hpp"
#include "options.hpp"
#include "node-ram-cache.hpp"
#include "node-persistent-cache.hpp"
#include "pgsql.hpp"
#include "util.hpp"

struct progress_info {
  time_t start;
  time_t end;
  int count;
  int finished;
};

enum table_id {
    t_node, t_way, t_rel
} ;

middle_pgsql_t::table_desc::table_desc(const char *name_,
                                       const char *start_, 
                                       const char *create_,
                                       const char *create_index_,
                                       const char *prepare_,
                                       const char *prepare_intarray_,
                                       const char *copy_,
                                       const char *analyze_,
                                       const char *stop_,
                                       const char *array_indexes_)
    : name(name_),
      start(start_),
      create(create_),
      create_index(create_index_),
      prepare(prepare_),
      prepare_intarray(prepare_intarray_),
      copy(copy_),
      analyze(analyze_),
      stop(stop_),
      array_indexes(array_indexes_),
      copyMode(0),
      transactionMode(0),
      sql_conn(NULL)
{}

#define HELPER_STATE_UNINITIALIZED -1
#define HELPER_STATE_FORKED -2
#define HELPER_STATE_RUNNING 0
#define HELPER_STATE_FINISHED 1
#define HELPER_STATE_CONNECTED 2
#define HELPER_STATE_FAILED 3

namespace {
int pgsql_connect(std::vector<middle_pgsql_t::table_desc> &tables,
                  const struct options_t *options) {
    const int num_tables = tables.size();

    /* We use a connection per table to enable the use of COPY */
    for (int i=0; i<num_tables; i++) {
        PGconn *sql_conn;
        sql_conn = PQconnectdb(options->conninfo);

        /* Check to see that the backend connection was successfully made */
        if (PQstatus(sql_conn) != CONNECTION_OK) {
            fprintf(stderr, "Connection to database failed: %s\n", PQerrorMessage(sql_conn));
            return 1;
        }
        tables[i].sql_conn = sql_conn;

        pgsql_exec(sql_conn, PGRES_COMMAND_OK, "SET synchronous_commit TO off;");

        if (tables[i].prepare) {
            pgsql_exec(sql_conn, PGRES_COMMAND_OK, "%s", tables[i].prepare);
        }

        if (tables[i].prepare_intarray) {
            pgsql_exec(sql_conn, PGRES_COMMAND_OK, "%s", tables[i].prepare_intarray);
        }

    }
    return 0;
}

char *pgsql_store_nodes(const osmid_t *nds, const int& nd_count)
{
  static char *buffer;
  static int buflen;

  char *ptr;
  int i, first;
    
  if( buflen <= nd_count * 10 )
  {
    buflen = ((nd_count * 10) | 4095) + 1;  /* Round up to next page */
    buffer = (char *)realloc( buffer, buflen );
  }
_restart:

  ptr = buffer;
  first = 1;
  *ptr++ = '{';
  for( i=0; i<nd_count; i++ )
  {
    if( !first ) *ptr++ = ',';
    ptr += sprintf(ptr, "%" PRIdOSMID, nds[i] );
    
    if( (ptr-buffer) > (buflen-20) ) /* Almost overflowed? */
    {
      buflen <<= 1;
      buffer = (char *)realloc( buffer, buflen );
      
      goto _restart;
    }
    first = 0;
  }
  
  *ptr++ = '}';
  *ptr++ = 0;
  
  return buffer;
}

/* Special escape routine for escaping strings in array constants: double quote, backslash,newline, tab*/
inline char *escape_tag( char *ptr, const char *in, const int& escape )
{
  while( *in )
  {
    switch(*in)
    {
      case '"':
        if( escape ) *ptr++ = '\\';
        *ptr++ = '\\';
        *ptr++ = '"';
        break;
      case '\\':
        if( escape ) *ptr++ = '\\';
        if( escape ) *ptr++ = '\\';
        *ptr++ = '\\';
        *ptr++ = '\\';
        break;
      case '\n':
        if( escape ) *ptr++ = '\\';
        *ptr++ = '\\';
        *ptr++ = 'n';
        break;
      case '\r':
        if( escape ) *ptr++ = '\\';
        *ptr++ = '\\';
        *ptr++ = 'r';
        break;
      case '\t':
        if( escape ) *ptr++ = '\\';
        *ptr++ = '\\';
        *ptr++ = 't';
        break;
      default:
        *ptr++ = *in;
        break;
    }
    in++;
  }
  return ptr;
}

/* escape means we return '\N' for copy mode, otherwise we return just NULL */
const char *pgsql_store_tags(const struct keyval *tags, const int& escape)
{
  static char *buffer;
  static int buflen;

  char *ptr;
  struct keyval *i;
  int first;
    
  int countlist = countList(tags);
  if( countlist == 0 )
  {
    if( escape )
      return "\\N";
    else
      return NULL;
  }
    
  if( buflen <= countlist * 24 ) /* LE so 0 always matches */
  {
    buflen = ((countlist * 24) | 4095) + 1;  /* Round up to next page */
    buffer = (char *)realloc( buffer, buflen );
  }
_restart:

  ptr = buffer;
  first = 1;
  *ptr++ = '{';
  /* The lists are circular, exit when we reach the head again */
  for( i=tags->next; i->key; i = i->next )
  {
    int maxlen = (strlen(i->key) + strlen(i->value)) * 4;
    if( (ptr+maxlen-buffer) > (buflen-20) ) /* Almost overflowed? */
    {
      buflen <<= 1;
      buffer = (char *)realloc( buffer, buflen );
      
      goto _restart;
    }
    if( !first ) *ptr++ = ',';
    *ptr++ = '"';
    ptr = escape_tag( ptr, i->key, escape );
    *ptr++ = '"';
    *ptr++ = ',';
    *ptr++ = '"';
    ptr = escape_tag( ptr, i->value, escape );
    *ptr++ = '"';
    
    first=0;
  }
  
  *ptr++ = '}';
  *ptr++ = 0;
  
  return buffer;
}

/* Decodes a portion of an array literal from postgres */
/* Argument should point to beginning of literal, on return points to delimiter */
inline const char *decode_upto( const char *src, char *dst )
{
  int quoted = (*src == '"');
  if( quoted ) src++;
  
  while( quoted ? (*src != '"') : (*src != ',' && *src != '}') )
  {
    if( *src == '\\' )
    {
      switch( src[1] )
      {
        case 'n': *dst++ = '\n'; break;
        case 't': *dst++ = '\t'; break;
        default: *dst++ = src[1]; break;
      }
      src+=2;
    }
    else
      *dst++ = *src++;
  }
  if( quoted ) src++;
  *dst = 0;
  return src;
}

void pgsql_parse_tags( const char *string, struct keyval *tags )
{
  char key[1024];
  char val[1024];
  
  if( *string == '\0' )
    return;
    
  if( *string++ != '{' )
    return;
  while( *string != '}' )
  {
    string = decode_upto( string, key );
    /* String points to the comma */
    string++;
    string = decode_upto( string, val );
    /* String points to the comma or closing '}' */
    addItem( tags, key, val, 0 );
    if( *string == ',' )
      string++;
  }
}

/* Parses an array of integers */
void pgsql_parse_nodes(const char *src, osmid_t *nds, const int& nd_count )
{
  int count = 0;
  const char *string = src;
  
  if( *string++ != '{' )
    return;
  while( *string != '}' )
  {
    char *ptr;
    nds[count] = strtoosmid( string, &ptr, 10 );
    string = ptr;
    if( *string == ',' )
      string++;
    count++;
  }
  if( count != nd_count )
  {
    fprintf( stderr, "parse_nodes problem: '%s' expected %d got %d\n", src, nd_count, count );
    util::exit_nicely();
  }
}

int pgsql_endCopy( struct middle_pgsql_t::table_desc *table)
{
    PGresult *res;
    PGconn *sql_conn;
    int stop;
    /* Terminate any pending COPY */
    if (table->copyMode) {
        sql_conn = table->sql_conn;
        stop = PQputCopyEnd(sql_conn, NULL);
        if (stop != 1) {
            fprintf(stderr, "COPY_END for %s failed: %s\n", table->copy, PQerrorMessage(sql_conn));
            util::exit_nicely();
        }

        res = PQgetResult(sql_conn);
        if (PQresultStatus(res) != PGRES_COMMAND_OK) {
            fprintf(stderr, "COPY_END for %s failed: %s\n", table->copy, PQerrorMessage(sql_conn));
            PQclear(res);
            util::exit_nicely();
        }
        PQclear(res);
        table->copyMode = 0;
    }
    return 0;
}
} // anonymous namespace

int middle_pgsql_t::local_nodes_set(const osmid_t& id, const double& lat, const double& lon, const struct keyval *tags)
{
    /* Four params: id, lat, lon, tags */
    const char *paramValues[4];
    char *buffer;

    if( node_table->copyMode )
    {
      const char *tag_buf = pgsql_store_tags(tags,1);
      int length = strlen(tag_buf) + 64;
      buffer = (char *)alloca( length );
#ifdef FIXED_POINT
      if( snprintf( buffer, length, "%" PRIdOSMID "\t%d\t%d\t%s\n", id, util::double_to_fix(lat, out_options->scale), util::double_to_fix(lon, out_options->scale), tag_buf ) > (length-10) )
      { fprintf( stderr, "buffer overflow node id %" PRIdOSMID "\n", id); return 1; }
#else
      if( snprintf( buffer, length, "%" PRIdOSMID "\t%.10f\t%.10f\t%s\n", id, lat, lon, tag_buf ) > (length-10) )
      { fprintf( stderr, "buffer overflow node id %" PRIdOSMID "\n", id); return 1; }
#endif
      return pgsql_CopyData(__FUNCTION__, node_table->sql_conn, buffer);
    }
    buffer = (char *)alloca(64);
    char *ptr = buffer;
    paramValues[0] = ptr;
    ptr += sprintf( ptr, "%" PRIdOSMID, id ) + 1;
    paramValues[1] = ptr;
#ifdef FIXED_POINT
    ptr += sprintf( ptr, "%d", util::double_to_fix(lat, out_options->scale) ) + 1;
    paramValues[2] = ptr;
    sprintf( ptr, "%d", util::double_to_fix(lon, out_options->scale) );
#else
    ptr += sprintf( ptr, "%.10f", lat ) + 1;
    paramValues[2] = ptr;
    sprintf( ptr, "%.10f", lon );
#endif
    paramValues[3] = pgsql_store_tags(tags,0);
    pgsql_execPrepared(node_table->sql_conn, "insert_node", 4, (const char * const *)paramValues, PGRES_COMMAND_OK);
    return 0;
}

/* This should be made more efficient by using an IN(ARRAY[]) construct */
int middle_pgsql_t::local_nodes_get_list(struct osmNode *nodes, const osmid_t *ndids, const int& nd_count) const
{
    char tmp[16];
    char *tmp2; 
    int count,  countDB, countPG, i,j;
    osmid_t *ndidspg;
    struct osmNode *nodespg;
    char const *paramValues[1]; 

    PGresult *res;
    PGconn *sql_conn = node_table->sql_conn;
    
    count = 0; countDB = 0;

    tmp2 = (char *)malloc(sizeof(char)*nd_count*16);
    if (tmp2 == NULL) return 0; /*failed to allocate memory, return */

    /* create a list of ids in tmp2 to query the database  */
    sprintf(tmp2, "{");
    for( i=0; i<nd_count; i++ ) {
        /* Check cache first */ 
        if( cache->get( &nodes[i], ndids[i]) == 0 ) {
            count++;
            continue;
        }
        countDB++;
        /* Mark nodes as needing to be fetched from the DB */
        nodes[i].lat = NAN;
        nodes[i].lon = NAN;
        snprintf(tmp, sizeof(tmp), "%" PRIdOSMID ",", ndids[i]);
        strncat(tmp2, tmp, sizeof(char)*(nd_count*16 - 2));
    }
    tmp2[strlen(tmp2) - 1] = '}'; /* replace last , with } to complete list of ids*/
 
    if (countDB == 0) {
        free(tmp2);
        return count; /* All ids where in cache, so nothing more to do */
    }
 
    pgsql_endCopy(node_table); 

    paramValues[0] = tmp2;  
    res = pgsql_execPrepared(sql_conn, "get_node_list", 1, paramValues, PGRES_TUPLES_OK);
    countPG = PQntuples(res);

    ndidspg = (osmid_t *)malloc(sizeof(osmid_t)*countPG);
    nodespg = (struct osmNode *)malloc(sizeof(struct osmNode)*countPG);

    if ((ndidspg == NULL) || (nodespg == NULL)) {
        free(tmp2);
        free(ndidspg);
        free(nodespg);
        PQclear(res);
        return 0;
    }

    for (i = 0; i < countPG; i++) {
        ndidspg[i] = strtoosmid(PQgetvalue(res, i, 0), NULL, 10); 
#ifdef FIXED_POINT 
        nodespg[i].lat = util::fix_to_double(strtol(PQgetvalue(res, i, 1), NULL, 10), out_options->scale);
        nodespg[i].lon = util::fix_to_double(strtol(PQgetvalue(res, i, 2), NULL, 10), out_options->scale);
#else 
        nodespg[i].lat = strtod(PQgetvalue(res, i, 1), NULL); 
        nodespg[i].lon = strtod(PQgetvalue(res, i, 2), NULL); 
#endif 
    }
 
 
    /* The list of results coming back from the db is in a different order to the list of nodes in the way.
       Match the results back to the way node list */
   
    for (i=0; i<nd_count; i++ )	{
        if ((isnan(nodes[i].lat)) || (isnan(nodes[i].lon))) {
            /* TODO: implement an O(log(n)) algorithm to match node ids */
            for (j = 0; j < countPG; j++) {
                if (ndidspg[j] == ndids[i]) {
                    nodes[i].lat = nodespg[j].lat;
                    nodes[i].lon = nodespg[j].lon;
                    count++;
                    break;
                }
            }
        }
    }

    /* If some of the nodes in the way don't exist, the returning list has holes.
       As the rest of the code expects a continuous list, it needs to be re-compacted */
    if (count != nd_count) {
        j = 0;
        for (i = 0; i < nd_count; i++) {
            if ( !isnan(nodes[i].lat)) {
                nodes[j].lat = nodes[i].lat;
                nodes[j].lon = nodes[i].lon;
                j++;
            }
         }
    }

    PQclear(res);
    free(tmp2);
    free(ndidspg);
    free(nodespg);

    return count;
}

void middle_pgsql_t::cleanup(void)
{
    int i;

    for (i=0; i<num_tables; i++) {
        if (tables[i].sql_conn) {
            PQfinish(tables[i].sql_conn);
            tables[i].sql_conn = NULL;
        }
    }
}

int middle_pgsql_t::nodes_set(osmid_t id, double lat, double lon, struct keyval *tags) {
    cache->set( id, lat, lon, tags );

    return (out_options->flat_node_cache_enabled) ? persistent_cache->set(id, lat, lon) : local_nodes_set(id, lat, lon, tags);
}

int middle_pgsql_t::nodes_get_list(struct osmNode *nodes, osmid_t *ndids, int nd_count) const
{
    return (out_options->flat_node_cache_enabled) ? persistent_cache->get_list(nodes, ndids, nd_count) : local_nodes_get_list(nodes, ndids, nd_count);
}

int middle_pgsql_t::local_nodes_delete(osmid_t osm_id)
{
    char const *paramValues[1];
    char buffer[64];
    /* Make sure we're out of copy mode */
    pgsql_endCopy( node_table );
    
    sprintf( buffer, "%" PRIdOSMID, osm_id );
    paramValues[0] = buffer;
    pgsql_execPrepared(node_table->sql_conn, "delete_node", 1, paramValues, PGRES_COMMAND_OK );
    return 0;
}

int middle_pgsql_t::nodes_delete(osmid_t osm_id)
{
    return ((out_options->flat_node_cache_enabled) ? persistent_cache->set(osm_id, NAN, NAN) : local_nodes_delete(osm_id));
}

int middle_pgsql_t::node_changed(osmid_t osm_id)
{
    char const *paramValues[1];
    char buffer[64];
    /* Make sure we're out of copy mode */
    pgsql_endCopy( way_table );
    pgsql_endCopy( rel_table );
    
    sprintf( buffer, "%" PRIdOSMID, osm_id );
    paramValues[0] = buffer;
    pgsql_execPrepared(way_table->sql_conn, "node_changed_mark", 1, paramValues, PGRES_COMMAND_OK );
    pgsql_execPrepared(rel_table->sql_conn, "node_changed_mark", 1, paramValues, PGRES_COMMAND_OK );
    return 0;
}

int middle_pgsql_t::ways_set(osmid_t way_id, osmid_t *nds, int nd_count, struct keyval *tags)
{
    /* Three params: id, nodes, tags */
    int pending = 0;
    const char *paramValues[4];
    char *buffer;

    if( way_table->copyMode )
    {
      const char *tag_buf = pgsql_store_tags(tags,1);
      char *node_buf = pgsql_store_nodes(nds, nd_count);
      int length = strlen(tag_buf) + strlen(node_buf) + 64;
      buffer = (char *)alloca(length);
      if( snprintf( buffer, length, "%" PRIdOSMID "\t%s\t%s\t%c\n", 
              way_id, node_buf, tag_buf, pending?'t':'f' ) > (length-10) )
      { fprintf( stderr, "buffer overflow way id %" PRIdOSMID "\n", way_id); return 1; }
      return pgsql_CopyData(__FUNCTION__, way_table->sql_conn, buffer);
    }
    buffer = (char *)alloca(64);
    char *ptr = buffer;
    paramValues[0] = ptr;
    ptr += sprintf(ptr, "%" PRIdOSMID, way_id ) + 1;
    paramValues[3] = ptr;
    sprintf( ptr, "%c", pending?'t':'f' );
    paramValues[1] = pgsql_store_nodes(nds, nd_count);
    paramValues[2] = pgsql_store_tags(tags,0);
    pgsql_execPrepared(way_table->sql_conn, "insert_way", 4, (const char * const *)paramValues, PGRES_COMMAND_OK);
    return 0;
}

/* Caller is responsible for freeing nodesptr & resetList(tags) */
int middle_pgsql_t::ways_get(osmid_t id, struct keyval *tags, struct osmNode **nodes_ptr, int *count_ptr) const
{
    PGresult   *res;
    char tmp[16];
    char const *paramValues[1];
    PGconn *sql_conn = way_table->sql_conn;
    int num_nodes;
    osmid_t *list;
    
    /* Make sure we're out of copy mode */
    pgsql_endCopy( way_table );

    snprintf(tmp, sizeof(tmp), "%" PRIdOSMID, id);
    paramValues[0] = tmp;
 
    res = pgsql_execPrepared(sql_conn, "get_way", 1, paramValues, PGRES_TUPLES_OK);

    if (PQntuples(res) != 1) {
        PQclear(res);
        return 1;
    } 

    pgsql_parse_tags( PQgetvalue(res, 0, 1), tags );

    num_nodes = strtol(PQgetvalue(res, 0, 2), NULL, 10);
    list = (osmid_t *)alloca(sizeof(osmid_t)*num_nodes );
    *nodes_ptr = (struct osmNode *)malloc(sizeof(struct osmNode) * num_nodes);
    pgsql_parse_nodes( PQgetvalue(res, 0, 0), list, num_nodes);
    
    *count_ptr = nodes_get_list(*nodes_ptr, list, num_nodes);
    PQclear(res);
    return 0;
}

int middle_pgsql_t::ways_get_list(osmid_t *ids, int way_count, osmid_t **way_ids, struct keyval *tags, struct osmNode **nodes_ptr, int *count_ptr) const {

    char tmp[16];
    char *tmp2; 
    int count, countPG, i, j;
    osmid_t *wayidspg;
    char const *paramValues[1];
    int num_nodes;
    osmid_t *list;

    PGresult *res;
    PGconn *sql_conn = way_table->sql_conn;
    
    *way_ids = (osmid_t *)malloc( sizeof(osmid_t) * (way_count + 1));
    if (way_count == 0) return 0;
    
    tmp2 = (char *)malloc(sizeof(char)*way_count*16);
    if (tmp2 == NULL) return 0; /*failed to allocate memory, return */

    /* create a list of ids in tmp2 to query the database  */
    sprintf(tmp2, "{");
    for( i=0; i<way_count; i++ ) {
        snprintf(tmp, sizeof(tmp), "%" PRIdOSMID ",", ids[i]);
        strncat(tmp2,tmp, sizeof(char)*(way_count*16 - 2));
    }
    tmp2[strlen(tmp2) - 1] = '}'; /* replace last , with } to complete list of ids*/
  
    pgsql_endCopy(way_table); 

    paramValues[0] = tmp2;  
    res = pgsql_execPrepared(sql_conn, "get_way_list", 1, paramValues, PGRES_TUPLES_OK);
    countPG = PQntuples(res);

    wayidspg = (osmid_t *)malloc(sizeof(osmid_t)*countPG);

    if (wayidspg == NULL) return 0; /*failed to allocate memory, return */

    for (i = 0; i < countPG; i++) {
        wayidspg[i] = strtoosmid(PQgetvalue(res, i, 0), NULL, 10); 
    }


    /* Match the list of ways coming from postgres in a different order
       back to the list of ways given by the caller */
    count = 0;
    initList(&(tags[count]));
    for (i = 0; i < way_count; i++) {
        for (j = 0; j < countPG; j++) {
            if (ids[i] == wayidspg[j]) {
                (*way_ids)[count] = ids[i];
                pgsql_parse_tags( PQgetvalue(res, j, 2), &(tags[count]) );

                num_nodes = strtol(PQgetvalue(res, j, 3), NULL, 10);
                list = (osmid_t *)alloca(sizeof(osmid_t)*num_nodes );
                nodes_ptr[count] = (struct osmNode *)malloc(sizeof(struct osmNode) * num_nodes);
                pgsql_parse_nodes( PQgetvalue(res, j, 1), list, num_nodes);
                
                count_ptr[count] = nodes_get_list(nodes_ptr[count], list, num_nodes);

                count++;
                initList(&(tags[count]));
            }
        }
    }

    PQclear(res);
    free(tmp2);
    free(wayidspg);

    return count;
}

int middle_pgsql_t::ways_done(osmid_t id)
{
    char tmp[16];
    char const *paramValues[1];
    PGconn *sql_conn = way_table->sql_conn;

    /* Make sure we're out of copy mode */
    pgsql_endCopy( way_table );

    snprintf(tmp, sizeof(tmp), "%" PRIdOSMID, id);
    paramValues[0] = tmp;
 
    pgsql_execPrepared(sql_conn, "way_done", 1, paramValues, PGRES_COMMAND_OK);

    return 0;
}

int middle_pgsql_t::ways_delete(osmid_t osm_id)
{
    char const *paramValues[1];
    char buffer[64];
    /* Make sure we're out of copy mode */
    pgsql_endCopy( way_table );
    
    sprintf( buffer, "%" PRIdOSMID, osm_id );
    paramValues[0] = buffer;
    pgsql_execPrepared(way_table->sql_conn, "delete_way", 1, paramValues, PGRES_COMMAND_OK );
    return 0;
}

void middle_pgsql_t::iterate_ways(middle_t::way_cb_func &callback)
{
    PGresult   *res_ways;
    int i, count = 0;
    /* The flag we pass to indicate that the way in question might exist already in the database */
    int exists = Append;

    time_t start, end;
    time(&start);
    fprintf(stderr, "\nGoing over pending ways...\n");

    /* Make sure we're out of copy mode */
    pgsql_endCopy( way_table );
    
    if (out_options->flat_node_cache_enabled) persistent_cache.reset();

    res_ways = pgsql_execPrepared(way_table->sql_conn, "pending_ways", 0, NULL, PGRES_TUPLES_OK);

    fprintf(stderr, "\t%i ways are pending\n", PQntuples(res_ways));

    
    /**
     * To speed up processing of pending ways, fork noProcs worker processes
     * each of which independently goes through an equal subset of the pending ways array
     */
<<<<<<< HEAD
    fprintf(stderr, "\nUsing %i helper-processes\n", 1);
=======
    fprintf(stderr, "\nUsing %i helper-processes\n", noProcs);
#ifdef HAVE_FORK
    for (p = 1; p < noProcs; p++) {
        pid=fork();
        if (pid==0) {
#if HAVE_MMAP
            info[p].finished = HELPER_STATE_FORKED;
#endif            
            break;
        }
        if (pid==-1) {
#if HAVE_MMAP
            info[p].finished = HELPER_STATE_FAILED;
            fprintf(stderr,"WARNING: Failed to fork helper process %i: %s. Trying to recover.\n", p, strerror(errno));
#else
            fprintf(stderr,"ERROR: Failed to fork helper process %i: %s. Can't recover!\n", p, strerror(errno));
            util::exit_nicely();
#endif            
        }
    }
#endif
    if ((pid == 0) && (noProcs > 1)) {
        /* After forking, need to reconnect to the postgresql db */
        if ((pgsql_connect(tables, out->get_options()) != 0) || (out->connect(1) != 0)) {
#if HAVE_MMAP
            info[p].finished = HELPER_STATE_FAILED;
#else
            fprintf(stderr,"\n\n!!!FATAL: Helper process failed, but can't compensate. Your DB will be broken and corrupt!!!!\n\n");
#endif
            util::exit_nicely();
        };
    } else {
        p = 0;
    }
>>>>>>> 035892a6

    if (out_options->flat_node_cache_enabled) persistent_cache.reset(new node_persistent_cache(out_options,1,cache)); /* at this point we always want to be in append mode, to not delete and recreate the node cache file */

    /* Only start an extended transaction on the ways table,
     * which should cover the bulk of the update statements.
     * The nodes table should not be written to in this phase.
     * The relations table can't be wrapped in an extended
     * transaction, as with prallel processing it may deadlock.
     * Updating a way will trigger an update of the pending status
     * on connected relations. This should not be as many updates,
     * so in combination with the synchronous_comit = off it should be fine.
     * 
     */
    if (tables[t_way].start) {
        pgsql_endCopy(&tables[t_way]);
        pgsql_exec(tables[t_way].sql_conn, PGRES_COMMAND_OK, "%s", tables[t_way].start);
        tables[t_way].transactionMode = 1;
    }

    /* some spaces at end, so that processings outputs get cleaned if already existing */
    fprintf(stderr, "\rHelper process %i out of %i initialised          \n", 0, 1);
    /* Use a stride length of the number of worker processes,
       starting with an offset for each worker process p */
    for (i = 0; i < PQntuples(res_ways); i+= 1) {
        osmid_t id = strtoosmid(PQgetvalue(res_ways, i, 0), NULL, 10);
        struct keyval tags;
        struct osmNode *nodes;
        int nd_count;

        if (count++ %1000 == 0) {
            time(&end);
            fprintf(stderr, "\rprocessing way (%dk) at %.2fk/s", count/1000,
                    end > start ? ((double)count / 1000.0 / (double)(end - start)) : 0);
        }

        initList(&tags);
        if( ways_get(id, &tags, &nodes, &nd_count) )
          continue;
          
        callback(id, &tags, nodes, nd_count, exists);
        ways_done( id );

        free(nodes);
        resetList(&tags);
    }

    if (tables[t_way].stop && tables[t_way].transactionMode) {
        pgsql_exec(tables[t_way].sql_conn, PGRES_COMMAND_OK, "%s", tables[t_way].stop);
        tables[t_way].transactionMode = 0;
    }

    time(&end);
    fprintf(stderr, "\rProcess %i finished processing %i ways in %i sec\n", 0, count, (int)(end - start));

    fprintf(stderr, "\nAll child processes exited\n");

    fprintf(stderr, "\n");
    time(&end);
    if (end - start > 0)
        fprintf(stderr, "%i Pending ways took %ds at a rate of %.2f/s\n",PQntuples(res_ways), (int)(end - start), 
                ((double)PQntuples(res_ways) / (double)(end - start)));
    PQclear(res_ways);
}

int middle_pgsql_t::way_changed(osmid_t osm_id)
{
    char const *paramValues[1];
    char buffer[64];
    /* Make sure we're out of copy mode */
    pgsql_endCopy( rel_table );
    
    sprintf( buffer, "%" PRIdOSMID, osm_id );
    paramValues[0] = buffer;
    pgsql_execPrepared(rel_table->sql_conn, "way_changed_mark", 1, paramValues, PGRES_COMMAND_OK );
    return 0;
}

int middle_pgsql_t::relations_set(osmid_t id, struct member *members, int member_count, struct keyval *tags)
{
    /* Params: id, way_off, rel_off, parts, members, tags */
    const char *paramValues[6];
    char *buffer;
    int i;
    struct keyval member_list;
    char buf[64];
    
    osmid_t node_parts[member_count],
            way_parts[member_count],
            rel_parts[member_count];
    int node_count = 0, way_count = 0, rel_count = 0;
    
    osmid_t all_parts[member_count];
    int all_count = 0;
    initList( &member_list );    
    for( i=0; i<member_count; i++ )
    {
      char tag = 0;
      switch( members[i].type )
      {
        case OSMTYPE_NODE:     node_parts[node_count++] = members[i].id; tag = 'n'; break;
        case OSMTYPE_WAY:      way_parts[way_count++] = members[i].id; tag = 'w'; break;
        case OSMTYPE_RELATION: rel_parts[rel_count++] = members[i].id; tag = 'r'; break;
        default: fprintf( stderr, "Internal error: Unknown member type %d\n", members[i].type ); util::exit_nicely();
      }
      sprintf( buf, "%c%" PRIdOSMID, tag, members[i].id );
      addItem( &member_list, buf, members[i].role, 0 );
    }
    memcpy( all_parts+all_count, node_parts, node_count*sizeof(osmid_t) ); all_count+=node_count;
    memcpy( all_parts+all_count, way_parts, way_count*sizeof(osmid_t) ); all_count+=way_count;
    memcpy( all_parts+all_count, rel_parts, rel_count*sizeof(osmid_t) ); all_count+=rel_count;
  
    if( rel_table->copyMode )
    {
      char *tag_buf = strdup(pgsql_store_tags(tags,1));
      const char *member_buf = pgsql_store_tags(&member_list,1);
      char *parts_buf = pgsql_store_nodes(all_parts, all_count);
      int length = strlen(member_buf) + strlen(tag_buf) + strlen(parts_buf) + 64;
      buffer = (char *)alloca(length);
      if( snprintf( buffer, length, "%" PRIdOSMID "\t%d\t%d\t%s\t%s\t%s\tf\n", 
              id, node_count, node_count+way_count, parts_buf, member_buf, tag_buf ) > (length-10) )
      { fprintf( stderr, "buffer overflow relation id %" PRIdOSMID "\n", id); return 1; }
      free(tag_buf);
      resetList(&member_list);
      return pgsql_CopyData(__FUNCTION__, rel_table->sql_conn, buffer);
    }
    buffer = (char *)alloca(64);
    char *ptr = buffer;
    paramValues[0] = ptr;
    ptr += sprintf(ptr, "%" PRIdOSMID, id ) + 1;
    paramValues[1] = ptr;
    ptr += sprintf(ptr, "%d", node_count ) + 1;
    paramValues[2] = ptr;
    sprintf( ptr, "%d", node_count+way_count );
    paramValues[3] = pgsql_store_nodes(all_parts, all_count);
    paramValues[4] = pgsql_store_tags(&member_list,0);
    if( paramValues[4] )
        paramValues[4] = strdup(paramValues[4]);
    paramValues[5] = pgsql_store_tags(tags,0);
    pgsql_execPrepared(rel_table->sql_conn, "insert_rel", 6, (const char * const *)paramValues, PGRES_COMMAND_OK);
    if( paramValues[4] )
        free((void *)paramValues[4]);
    resetList(&member_list);
    return 0;
}

/* Caller is responsible for freeing members & resetList(tags) */
int middle_pgsql_t::relations_get(osmid_t id, struct member **members, int *member_count, struct keyval *tags) const 
{
    PGresult   *res;
    char tmp[16];
    char const *paramValues[1];
    PGconn *sql_conn = rel_table->sql_conn;
    struct keyval member_temp;
    char tag;
    int num_members;
    struct member *list;
    int i=0;
    struct keyval *item;
    
    /* Make sure we're out of copy mode */
    pgsql_endCopy( rel_table );

    snprintf(tmp, sizeof(tmp), "%" PRIdOSMID, id);
    paramValues[0] = tmp;
 
    res = pgsql_execPrepared(sql_conn, "get_rel", 1, paramValues, PGRES_TUPLES_OK);
    /* Fields are: members, tags, member_count */

    if (PQntuples(res) != 1) {
        PQclear(res);
        return 1;
    } 

    pgsql_parse_tags( PQgetvalue(res, 0, 1), tags );
    initList(&member_temp);
    pgsql_parse_tags( PQgetvalue(res, 0, 0), &member_temp );

    num_members = strtol(PQgetvalue(res, 0, 2), NULL, 10);
    list = (struct member *)malloc( sizeof(struct member)*num_members );
    
    while( (item = popItem(&member_temp)) )
    {
        if( i >= num_members )
        {
            fprintf(stderr, "Unexpected member_count reading relation %" PRIdOSMID "\n", id);
            util::exit_nicely();
        }
        tag = item->key[0];
        list[i].type = (tag == 'n')?OSMTYPE_NODE:(tag == 'w')?OSMTYPE_WAY:(tag == 'r')?OSMTYPE_RELATION:((OsmType)-1);
        list[i].id = strtoosmid(item->key+1, NULL, 10 );
        list[i].role = strdup( item->value );
        freeItem(item);
        i++;
    }
    *members = list;
    *member_count = num_members;
    PQclear(res);
    return 0;
}

int middle_pgsql_t::relations_done(osmid_t id)
{
    char tmp[16];
    char const *paramValues[1];
    PGconn *sql_conn = rel_table->sql_conn;

    /* Make sure we're out of copy mode */
    pgsql_endCopy( rel_table );

    snprintf(tmp, sizeof(tmp), "%" PRIdOSMID, id);
    paramValues[0] = tmp;
 
    pgsql_execPrepared(sql_conn, "rel_done", 1, paramValues, PGRES_COMMAND_OK);

    return 0;
}

int middle_pgsql_t::relations_delete(osmid_t osm_id)
{
    char const *paramValues[1];
    char buffer[64];
    /* Make sure we're out of copy mode */
    pgsql_endCopy( way_table );
    pgsql_endCopy( rel_table );
    
    sprintf( buffer, "%" PRIdOSMID, osm_id );
    paramValues[0] = buffer;
    pgsql_execPrepared(way_table->sql_conn, "rel_delete_mark", 1, paramValues, PGRES_COMMAND_OK );
    pgsql_execPrepared(rel_table->sql_conn, "delete_rel", 1, paramValues, PGRES_COMMAND_OK );
    return 0;
}

void middle_pgsql_t::iterate_relations(middle_t::rel_cb_func &callback)
{
    PGresult   *res_rels;
    int i, count = 0;
    /* The flag we pass to indicate that the way in question might exist already in the database */
    int exists = Append;

    time_t start, end;
    time(&start);
    fprintf(stderr, "\nGoing over pending relations...\n");

    /* Make sure we're out of copy mode */
    pgsql_endCopy( rel_table );
    
    if (out_options->flat_node_cache_enabled) persistent_cache.reset();

    res_rels = pgsql_execPrepared(rel_table->sql_conn, "pending_rels", 0, NULL, PGRES_TUPLES_OK);

    fprintf(stderr, "\t%i relations are pending\n", PQntuples(res_rels)); 

<<<<<<< HEAD
    fprintf(stderr, "\nUsing %i helper-processes\n", 1);
=======
    fprintf(stderr, "\nUsing %i helper-processes\n", noProcs);
    pid = 0;
#ifdef HAVE_FORK
    for (p = 1; p < noProcs; p++) {
        pid=fork();
        if (pid==0) {
#if HAVE_MMAP 
            info[p].finished = HELPER_STATE_FORKED; 
#endif
            break;
        }
        if (pid==-1) {
#if HAVE_MMAP 
            info[p].finished = HELPER_STATE_FAILED; 
            fprintf(stderr,"WARNING: Failed to fork helper processes %i. Trying to recover.\n", p); 
#else 
            fprintf(stderr,"ERROR: Failed to fork helper processes. Can't recover! \n"); 
            util::exit_nicely(); 
#endif 
        }
    }
#endif
    if ((pid == 0) && (noProcs > 1)) {
        if ((out->connect(0) != 0) || (pgsql_connect(tables, out->get_options()) != 0)) {
#if HAVE_MMAP
            info[p].finished = HELPER_STATE_FAILED;
#endif
            util::exit_nicely();
        };
    } else {
        p = 0;
    }
>>>>>>> 035892a6

    if (out_options->flat_node_cache_enabled) persistent_cache.reset(new node_persistent_cache(out_options, 1, cache)); /* at this point we always want to be in append mode, to not delete and recreate the node cache file */

    for (i = 0; i < PQntuples(res_rels); i+= 1) {
        osmid_t id = strtoosmid(PQgetvalue(res_rels, i, 0), NULL, 10);
        struct keyval tags;
        struct member *members;
        int member_count;

        if (count++ %10 == 0) {
            time(&end);
            fprintf(stderr, "\rprocessing relation (%d) at %.2f/s", count,
                    end > start ? ((double)count / (double)(end - start)) : 0);
        }

        initList(&tags);
        if(relations_get(id, &members, &member_count, &tags) )
          continue;
          
        callback(id, members, member_count, &tags, exists);
        relations_done( id );

        free(members);
        resetList(&tags);
    }
    time(&end);
    fprintf(stderr, "\rProcess %i finished processing %i relations in %i sec\n", 0, count, (int)(end - start));

    time(&end);
    if (end - start > 0)
        fprintf(stderr, "%i Pending relations took %ds at a rate of %.2f/s\n",PQntuples(res_rels), (int)(end - start), ((double)PQntuples(res_rels) / (double)(end - start)));
    PQclear(res_rels);
    fprintf(stderr, "\n");

}

int middle_pgsql_t::relation_changed(osmid_t osm_id)
{
    char const *paramValues[1];
    char buffer[64];
    /* Make sure we're out of copy mode */
    pgsql_endCopy( rel_table );
    
    sprintf( buffer, "%" PRIdOSMID, osm_id );
    paramValues[0] = buffer;
    pgsql_execPrepared(rel_table->sql_conn, "rel_changed_mark", 1, paramValues, PGRES_COMMAND_OK );
    return 0;
}

std::vector<osmid_t> middle_pgsql_t::relations_using_way(osmid_t way_id) const
{
    char const *paramValues[1];
    char buffer[64];
    /* Make sure we're out of copy mode */
    pgsql_endCopy( rel_table );
    
    sprintf(buffer, "%" PRIdOSMID, way_id);
    paramValues[0] = buffer;

    PGresult *result = pgsql_execPrepared(rel_table->sql_conn, "rels_using_way",
                                          1, paramValues, PGRES_TUPLES_OK );
    const int ntuples = PQntuples(result);
    std::vector<osmid_t> rel_ids(ntuples);
    for (int i = 0; i < ntuples; ++i) {
        rel_ids[i] = strtoosmid(PQgetvalue(result, i, 0), NULL, 10);
    }
    PQclear(result);

    return rel_ids;
}

void middle_pgsql_t::analyze(void)
{
    int i;

    for (i=0; i<num_tables; i++) {
        PGconn *sql_conn = tables[i].sql_conn;
 
        if (tables[i].analyze) {
            pgsql_exec(sql_conn, PGRES_COMMAND_OK, "%s", tables[i].analyze);
        }
    }
}

void middle_pgsql_t::end(void)
{
    int i;

    for (i=0; i<num_tables; i++) {
        PGconn *sql_conn = tables[i].sql_conn;
 
        /* Commit transaction */
        if (tables[i].stop && tables[i].transactionMode) {
            pgsql_exec(sql_conn, PGRES_COMMAND_OK, "%s", tables[i].stop);
            tables[i].transactionMode = 0;
        }

    }
}

/**
 * Helper to create SQL queries.
 * 
 * The input string is mangled as follows:
 * %p replaced by the content of the "prefix" option
 * %i replaced by the content of the "tblsslim_data" option
 * %t replaced by the content of the "tblssslim_index" option
 * %m replaced by "UNLOGGED" if the "unlogged" option is set
 * other occurrences of the "%" char are treated normally.
 * any occurrence of { or } will be ignored (not copied to output string);
 * anything inside {} is only copied if it contained at least one of
 * %p, %i, %t, %m that was not NULL.
 * 
 * So, the input string 
 *    Hello{ dear %i}!
 * will, if i is set to "John", translate to
 *    Hello dear John!
 * but if i is unset, translate to
 *    Hello!
 *
 * This is used for constructing SQL queries with proper tablespace settings.
 */
static void set_prefix_and_tbls(const struct options_t *options, const char **string)
{
    char buffer[1024];
    const char *source;
    char *dest;
    char *openbrace = NULL;
    int copied = 0;

    if (*string == NULL) return;
    source = *string;
    dest = buffer;

    while (*source) {
        if (*source == '{') {
            openbrace = dest;
            copied = 0;
            source++;
            continue;
        } else if (*source == '}') {
            if (!copied && openbrace) dest = openbrace;
            source++;
            continue;
        } else if (*source == '%') {
            if (*(source+1) == 'p') {
                if (options->prefix) {
                    strcpy(dest, options->prefix);
                    dest += strlen(options->prefix);
                    copied = 1;
                }
                source+=2;
                continue;
            } else if (*(source+1) == 't') {
                if (options->tblsslim_data) {
                    strcpy(dest, options->tblsslim_data);
                    dest += strlen(options->tblsslim_data);
                    copied = 1;
                }
                source+=2;
                continue;
            } else if (*(source+1) == 'i') {
                if (options->tblsslim_index) {
                    strcpy(dest, options->tblsslim_index);
                    dest += strlen(options->tblsslim_index);
                    copied = 1;
                }
                source+=2;
                continue;
            } else if (*(source+1) == 'm') {
                if (options->unlogged) {
                    strcpy(dest, "UNLOGGED");
                    dest += 8;
                    copied = 1;
                }
                source+=2;
                continue;
            }
        }
        *(dest++) = *(source++);
    }
    *dest = 0;
    *string = strdup(buffer);
}


int middle_pgsql_t::start(const output_options *out_options_)
{
    out_options = out_options_;
    PGresult   *res;
    int i;
    int dropcreate = !out_options->append;
    char * sql;

    Append = out_options->append;
    // reset this on every start to avoid options from last run
    // staying set for the second.
    build_indexes = 0;
    
    cache.reset(new node_ram_cache( out_options->alloc_chunkwise | ALLOC_LOSSY, out_options->cache, out_options->scale));
    if (out_options->flat_node_cache_enabled) persistent_cache.reset(new node_persistent_cache(out_options, out_options->append, cache));

    fprintf(stderr, "Mid: pgsql, scale=%d cache=%d\n", out_options->scale, out_options->cache);
    
    /* We use a connection per table to enable the use of COPY */
    for (i=0; i<num_tables; i++) {
        PGconn *sql_conn;
                        
        set_prefix_and_tbls(out_options, &(tables[i].name));
        set_prefix_and_tbls(out_options, &(tables[i].start));
        set_prefix_and_tbls(out_options, &(tables[i].create));
        set_prefix_and_tbls(out_options, &(tables[i].create_index));
        set_prefix_and_tbls(out_options, &(tables[i].prepare));
        set_prefix_and_tbls(out_options, &(tables[i].prepare_intarray));
        set_prefix_and_tbls(out_options, &(tables[i].copy));
        set_prefix_and_tbls(out_options, &(tables[i].analyze));
        set_prefix_and_tbls(out_options, &(tables[i].stop));
        set_prefix_and_tbls(out_options, &(tables[i].array_indexes));

        fprintf(stderr, "Setting up table: %s\n", tables[i].name);
        sql_conn = PQconnectdb(out_options->conninfo);

        /* Check to see that the backend connection was successfully made */
        if (PQstatus(sql_conn) != CONNECTION_OK) {
            fprintf(stderr, "Connection to database failed: %s\n", PQerrorMessage(sql_conn));
            util::exit_nicely();
        }
        tables[i].sql_conn = sql_conn;

        /*
         * To allow for parallelisation, the second phase (iterate_ways), cannot be run
         * in an extended transaction and each update statement is its own transaction.
         * Therefore commit rate of postgresql is very important to ensure high speed.
         * If fsync is enabled to ensure safe transactions, the commit rate can be very low.
         * To compensate for this, one can set the postgresql parameter synchronous_commit
         * to off. This means an update statement returns to the client as success before the
         * transaction is saved to disk via fsync, which in return allows to bunch up multiple
         * transactions into a single fsync. This may result in some data loss in the case of a
         * database crash. However, as we don't currently have the ability to restart a full osm2pgsql
         * import session anyway, this is fine. Diff imports are also not effected, as the next
         * diff import would simply deal with all pending ways that were not previously finished.
         * This parameter does not effect safety from data corruption on the back-end.
         */
        pgsql_exec(sql_conn, PGRES_COMMAND_OK, "SET synchronous_commit TO off;");

        /* Not really the right place for this test, but we need a live
         * connection that not used for anything else yet, and we'd like to
         * warn users *before* we start doing mountains of work */
        if (i == t_node)
        {
            res = PQexec(sql_conn, "select 1 from pg_opclass where opcname='gist__intbig_ops'" );
            if(PQresultStatus(res) == PGRES_TUPLES_OK && PQntuples(res) == 1)
            {
                /* intarray is problematic now; causes at least postgres 8.4
                 * to not use the index on nodes[]/parts[] which slows diff
                 * updates to a crawl! 
                 * If someone find a way to fix this rather than bow out here,
                 * please do.*/

                fprintf(stderr, 
                    "\n"
                    "The target database has the intarray contrib module loaded.\n"
                    "While required for earlier versions of osm2pgsql, intarray \n"
                    "is now unnecessary and will interfere with osm2pgsql's array\n"
                    "handling. Please use a database without intarray.\n\n");
                util::exit_nicely();
            }
            PQclear(res);

            if (out_options->append)
            {
                sql = (char *)malloc (2048);
                snprintf(sql, 2047, "SELECT id FROM %s LIMIT 1", tables[t_node].name);
                res = PQexec(sql_conn, sql );
                free(sql);
                sql = NULL;
                if(PQresultStatus(res) == PGRES_TUPLES_OK && PQntuples(res) == 1)
                {
                    int size = PQfsize(res, 0);
                    if (size != sizeof(osmid_t))
                    {
                        fprintf(stderr, 
                            "\n"
                            "The target database has been created with %dbit ID fields,\n"
                            "but this version of osm2pgsql has been compiled to use %ldbit IDs.\n"
                            "You cannot append data to this database with this program.\n"
                            "Either re-create the database or use a matching osm2pgsql.\n\n",
                            size * 8, sizeof(osmid_t) * 8);
                        util::exit_nicely();
                    }
                }
                PQclear(res);
            }

            if(!out_options->append)
                build_indexes = 1;
        }
        if (dropcreate) {
            pgsql_exec(sql_conn, PGRES_COMMAND_OK, "DROP TABLE IF EXISTS %s", tables[i].name);
        }

        if (tables[i].start) {
            pgsql_exec(sql_conn, PGRES_COMMAND_OK, "%s", tables[i].start);
            tables[i].transactionMode = 1;
        }

        if (dropcreate && tables[i].create) {
            pgsql_exec(sql_conn, PGRES_COMMAND_OK, "%s", tables[i].create);
            if (tables[i].create_index) {
              pgsql_exec(sql_conn, PGRES_COMMAND_OK, "%s", tables[i].create_index);
            }
        }


        if (tables[i].prepare) {
            pgsql_exec(sql_conn, PGRES_COMMAND_OK, "%s", tables[i].prepare);
        }

        if (Append && tables[i].prepare_intarray) {
            pgsql_exec(sql_conn, PGRES_COMMAND_OK, "%s", tables[i].prepare_intarray);
        }

        if (tables[i].copy) {
            pgsql_exec(sql_conn, PGRES_COPY_IN, "%s", tables[i].copy);
            tables[i].copyMode = 1;
        }
    }

    return 0;
}

void middle_pgsql_t::commit(void) {
    int i;
    for (i=0; i<num_tables; i++) {
        PGconn *sql_conn = tables[i].sql_conn;
        pgsql_endCopy(&tables[i]);
        if (tables[i].stop && tables[i].transactionMode) {
            pgsql_exec(sql_conn, PGRES_COMMAND_OK, "%s", tables[i].stop);
            tables[i].transactionMode = 0;
        }
    }
}

void *middle_pgsql_t::pgsql_stop_one(void *arg)
{
    time_t start, end;
    
    struct table_desc *table = (struct table_desc *)arg;
    PGconn *sql_conn = table->sql_conn;

    fprintf(stderr, "Stopping table: %s\n", table->name);
    pgsql_endCopy(table);
    time(&start);
    if (!out_options->droptemp)
    {
        if (build_indexes && table->array_indexes) {
            char *buffer = (char *) malloc(strlen(table->array_indexes) + 99);
            /* we need to insert before the TABLESPACE setting, if any */
            const char *insertpos = strstr(table->array_indexes, "TABLESPACE");
            if (!insertpos) insertpos = strchr(table->array_indexes, ';');

            /* automatically insert FASTUPDATE=OFF when creating,
               indexes for PostgreSQL 8.4 and higher
               see http://lists.openstreetmap.org/pipermail/dev/2011-January/021704.html */
            if (insertpos && PQserverVersion(sql_conn) >= 80400) {
                fprintf(stderr, "Building index on table: %s (fastupdate=off)\n", table->name);
                size_t n_chars = insertpos - table->array_indexes;
                strncpy(buffer, table->array_indexes, n_chars);
                // strncpy doesn't necessarily null-terminate, so we need to add that
                buffer[n_chars] = '\0';
                strcat(buffer, " WITH (FASTUPDATE=OFF)");
                strcat(buffer, insertpos);
            } else {
                fprintf(stderr, "Building index on table: %s\n", table->name);
                strcpy(buffer, table->array_indexes);
            }
            pgsql_exec(sql_conn, PGRES_COMMAND_OK, "%s", buffer);
            free(buffer);
        }
    }
    else
    {
        pgsql_exec(sql_conn, PGRES_COMMAND_OK, "drop table %s", table->name);
    }
    PQfinish(sql_conn);
    table->sql_conn = NULL;
    time(&end);
    fprintf(stderr, "Stopped table: %s in %is\n", table->name, (int)(end - start));
    return NULL;
}

namespace {
/* Using pthreads requires us to shoe-horn everything into various void*
 * pointers. Improvement for the future: just use boost::thread. */
struct pthread_thunk {
    middle_pgsql_t *obj;
    void *ptr;
};

extern "C" void *pthread_middle_pgsql_stop_one(void *arg) {
    pthread_thunk *thunk = static_cast<pthread_thunk *>(arg);
    return thunk->obj->pgsql_stop_one(thunk->ptr);
};
} // anonymous namespace

void middle_pgsql_t::stop(void)
{
    int i;
#ifdef HAVE_PTHREAD
    pthread_t threads[num_tables];
#endif

    cache.reset();
    if (out_options->flat_node_cache_enabled) persistent_cache.reset();

#ifdef HAVE_PTHREAD
    pthread_thunk thunks[num_tables];
    for (i=0; i<num_tables; i++) {
        thunks[i].obj = this;
        thunks[i].ptr = &tables[i];
    }

    for (i=0; i<num_tables; i++) {
        int ret = pthread_create(&threads[i], NULL, pthread_middle_pgsql_stop_one, &thunks[i]);
        if (ret) {
            fprintf(stderr, "pthread_create() returned an error (%d)", ret);
            util::exit_nicely();
        }
    }

    for (i=0; i<num_tables; i++) {
        int ret = pthread_join(threads[i], NULL);
        if (ret) {
            fprintf(stderr, "pthread_join() returned an error (%d)", ret);
            util::exit_nicely();
        }
    }
#else
    for (i=0; i<num_tables; i++)
        pgsql_stop_one(&tables[i]);
#endif
}

middle_pgsql_t::middle_pgsql_t()
    : tables(), num_tables(0), node_table(NULL), way_table(NULL), rel_table(NULL),
      Append(0), cache(), persistent_cache(), build_indexes(0)
{
    /*table = t_node,*/
    tables.push_back(table_desc(
            /*name*/ "%p_nodes",
           /*start*/ "BEGIN;\n",
#ifdef FIXED_POINT
          /*create*/ "CREATE %m TABLE %p_nodes (id " POSTGRES_OSMID_TYPE " PRIMARY KEY {USING INDEX TABLESPACE %i}, lat int4 not null, lon int4 not null, tags text[]) {TABLESPACE %t};\n",
    /*create_index*/ NULL,
         /*prepare*/ "PREPARE insert_node (" POSTGRES_OSMID_TYPE ", int4, int4, text[]) AS INSERT INTO %p_nodes VALUES ($1,$2,$3,$4);\n"
#else
          /*create*/ "CREATE %m TABLE %p_nodes (id " POSTGRES_OSMID_TYPE " PRIMARY KEY {USING INDEX TABLESPACE %i}, lat double precision not null, lon double precision not null, tags text[]) {TABLESPACE %t};\n",
    /*create_index*/ NULL,
         /*prepare*/ "PREPARE insert_node (" POSTGRES_OSMID_TYPE ", double precision, double precision, text[]) AS INSERT INTO %p_nodes VALUES ($1,$2,$3,$4);\n"
#endif
               "PREPARE get_node (" POSTGRES_OSMID_TYPE ") AS SELECT lat,lon,tags FROM %p_nodes WHERE id = $1 LIMIT 1;\n"
               "PREPARE get_node_list(" POSTGRES_OSMID_TYPE "[]) AS SELECT id, lat, lon FROM %p_nodes WHERE id = ANY($1::" POSTGRES_OSMID_TYPE "[]);\n"
               "PREPARE delete_node (" POSTGRES_OSMID_TYPE ") AS DELETE FROM %p_nodes WHERE id = $1;\n",
/*prepare_intarray*/ NULL,
            /*copy*/ "COPY %p_nodes FROM STDIN;\n",
         /*analyze*/ "ANALYZE %p_nodes;\n",
            /*stop*/ "COMMIT;\n"
                         ));
    tables.push_back(table_desc(
        /*table t_way,*/
            /*name*/ "%p_ways",
           /*start*/ "BEGIN;\n",
          /*create*/ "CREATE %m TABLE %p_ways (id " POSTGRES_OSMID_TYPE " PRIMARY KEY {USING INDEX TABLESPACE %i}, nodes " POSTGRES_OSMID_TYPE "[] not null, tags text[], pending boolean not null) {TABLESPACE %t};\n",
    /*create_index*/ "CREATE INDEX %p_ways_idx ON %p_ways (id) {TABLESPACE %i} WHERE pending;\n",
         /*prepare*/ "PREPARE insert_way (" POSTGRES_OSMID_TYPE ", " POSTGRES_OSMID_TYPE "[], text[], boolean) AS INSERT INTO %p_ways VALUES ($1,$2,$3,$4);\n"
               "PREPARE get_way (" POSTGRES_OSMID_TYPE ") AS SELECT nodes, tags, array_upper(nodes,1) FROM %p_ways WHERE id = $1;\n"
               "PREPARE get_way_list (" POSTGRES_OSMID_TYPE "[]) AS SELECT id, nodes, tags, array_upper(nodes,1) FROM %p_ways WHERE id = ANY($1::" POSTGRES_OSMID_TYPE "[]);\n"
               "PREPARE way_done(" POSTGRES_OSMID_TYPE ") AS UPDATE %p_ways SET pending = false WHERE id = $1;\n"
               "PREPARE pending_ways AS SELECT id FROM %p_ways WHERE pending;\n"
               "PREPARE delete_way(" POSTGRES_OSMID_TYPE ") AS DELETE FROM %p_ways WHERE id = $1;\n",
/*prepare_intarray*/ "PREPARE node_changed_mark(" POSTGRES_OSMID_TYPE ") AS UPDATE %p_ways SET pending = true WHERE nodes && ARRAY[$1] AND NOT pending;\n"
               "PREPARE rel_delete_mark(" POSTGRES_OSMID_TYPE ") AS UPDATE %p_ways SET pending = true WHERE id IN (SELECT unnest(parts[way_off+1:rel_off]) FROM %p_rels WHERE id = $1) AND NOT pending;\n",
            /*copy*/ "COPY %p_ways FROM STDIN;\n",
         /*analyze*/ "ANALYZE %p_ways;\n",
            /*stop*/  "COMMIT;\n",
   /*array_indexes*/ "CREATE INDEX %p_ways_nodes ON %p_ways USING gin (nodes) {TABLESPACE %i};\n"
                         ));
    tables.push_back(table_desc(
        /*table = t_rel,*/
            /*name*/ "%p_rels",
           /*start*/ "BEGIN;\n",
          /*create*/ "CREATE %m TABLE %p_rels(id " POSTGRES_OSMID_TYPE " PRIMARY KEY {USING INDEX TABLESPACE %i}, way_off int2, rel_off int2, parts " POSTGRES_OSMID_TYPE "[], members text[], tags text[], pending boolean not null) {TABLESPACE %t};\n",
    /*create_index*/ "CREATE INDEX %p_rels_idx ON %p_rels (id) {TABLESPACE %i} WHERE pending;\n",
         /*prepare*/ "PREPARE insert_rel (" POSTGRES_OSMID_TYPE ", int2, int2, " POSTGRES_OSMID_TYPE "[], text[], text[]) AS INSERT INTO %p_rels VALUES ($1,$2,$3,$4,$5,$6,false);\n"
               "PREPARE get_rel (" POSTGRES_OSMID_TYPE ") AS SELECT members, tags, array_upper(members,1)/2 FROM %p_rels WHERE id = $1;\n"
               "PREPARE rel_done(" POSTGRES_OSMID_TYPE ") AS UPDATE %p_rels SET pending = false WHERE id = $1;\n"
               "PREPARE pending_rels AS SELECT id FROM %p_rels WHERE pending;\n"
               "PREPARE delete_rel(" POSTGRES_OSMID_TYPE ") AS DELETE FROM %p_rels WHERE id = $1;\n",
/*prepare_intarray*/
                "PREPARE node_changed_mark(" POSTGRES_OSMID_TYPE ") AS UPDATE %p_rels SET pending = true WHERE parts && ARRAY[$1] AND parts[1:way_off] && ARRAY[$1] AND NOT pending;\n"
                "PREPARE way_changed_mark(" POSTGRES_OSMID_TYPE ") AS UPDATE %p_rels SET pending = true WHERE parts && ARRAY[$1] AND parts[way_off+1:rel_off] && ARRAY[$1] AND NOT pending;\n"
                "PREPARE rel_changed_mark(" POSTGRES_OSMID_TYPE ") AS UPDATE %p_rels SET pending = true WHERE parts && ARRAY[$1] AND parts[rel_off+1:array_length(parts,1)] && ARRAY[$1] AND NOT pending;\n"
                "PREPARE rels_using_way(" POSTGRES_OSMID_TYPE ") AS SELECT id FROM %p_rels WHERE parts && ARRAY[$1] AND parts[way_off+1:rel_off] && ARRAY[$1];\n",
            /*copy*/ "COPY %p_rels FROM STDIN;\n",
         /*analyze*/ "ANALYZE %p_rels;\n",
            /*stop*/  "COMMIT;\n",
   /*array_indexes*/ "CREATE INDEX %p_rels_parts ON %p_rels USING gin (parts) {TABLESPACE %i};\n"
                         ));

    // set up the rest of the variables from the tables.
    num_tables = tables.size();
    assert(num_tables == 3);

    node_table = &tables[0];
    way_table = &tables[1];
    rel_table = &tables[2];
}
 
middle_pgsql_t::~middle_pgsql_t() {
}<|MERGE_RESOLUTION|>--- conflicted
+++ resolved
@@ -753,44 +753,7 @@
      * To speed up processing of pending ways, fork noProcs worker processes
      * each of which independently goes through an equal subset of the pending ways array
      */
-<<<<<<< HEAD
     fprintf(stderr, "\nUsing %i helper-processes\n", 1);
-=======
-    fprintf(stderr, "\nUsing %i helper-processes\n", noProcs);
-#ifdef HAVE_FORK
-    for (p = 1; p < noProcs; p++) {
-        pid=fork();
-        if (pid==0) {
-#if HAVE_MMAP
-            info[p].finished = HELPER_STATE_FORKED;
-#endif            
-            break;
-        }
-        if (pid==-1) {
-#if HAVE_MMAP
-            info[p].finished = HELPER_STATE_FAILED;
-            fprintf(stderr,"WARNING: Failed to fork helper process %i: %s. Trying to recover.\n", p, strerror(errno));
-#else
-            fprintf(stderr,"ERROR: Failed to fork helper process %i: %s. Can't recover!\n", p, strerror(errno));
-            util::exit_nicely();
-#endif            
-        }
-    }
-#endif
-    if ((pid == 0) && (noProcs > 1)) {
-        /* After forking, need to reconnect to the postgresql db */
-        if ((pgsql_connect(tables, out->get_options()) != 0) || (out->connect(1) != 0)) {
-#if HAVE_MMAP
-            info[p].finished = HELPER_STATE_FAILED;
-#else
-            fprintf(stderr,"\n\n!!!FATAL: Helper process failed, but can't compensate. Your DB will be broken and corrupt!!!!\n\n");
-#endif
-            util::exit_nicely();
-        };
-    } else {
-        p = 0;
-    }
->>>>>>> 035892a6
 
     if (out_options->flat_node_cache_enabled) persistent_cache.reset(new node_persistent_cache(out_options,1,cache)); /* at this point we always want to be in append mode, to not delete and recreate the node cache file */
 
@@ -1043,42 +1006,7 @@
 
     fprintf(stderr, "\t%i relations are pending\n", PQntuples(res_rels)); 
 
-<<<<<<< HEAD
     fprintf(stderr, "\nUsing %i helper-processes\n", 1);
-=======
-    fprintf(stderr, "\nUsing %i helper-processes\n", noProcs);
-    pid = 0;
-#ifdef HAVE_FORK
-    for (p = 1; p < noProcs; p++) {
-        pid=fork();
-        if (pid==0) {
-#if HAVE_MMAP 
-            info[p].finished = HELPER_STATE_FORKED; 
-#endif
-            break;
-        }
-        if (pid==-1) {
-#if HAVE_MMAP 
-            info[p].finished = HELPER_STATE_FAILED; 
-            fprintf(stderr,"WARNING: Failed to fork helper processes %i. Trying to recover.\n", p); 
-#else 
-            fprintf(stderr,"ERROR: Failed to fork helper processes. Can't recover! \n"); 
-            util::exit_nicely(); 
-#endif 
-        }
-    }
-#endif
-    if ((pid == 0) && (noProcs > 1)) {
-        if ((out->connect(0) != 0) || (pgsql_connect(tables, out->get_options()) != 0)) {
-#if HAVE_MMAP
-            info[p].finished = HELPER_STATE_FAILED;
-#endif
-            util::exit_nicely();
-        };
-    } else {
-        p = 0;
-    }
->>>>>>> 035892a6
 
     if (out_options->flat_node_cache_enabled) persistent_cache.reset(new node_persistent_cache(out_options, 1, cache)); /* at this point we always want to be in append mode, to not delete and recreate the node cache file */
 
@@ -1265,7 +1193,7 @@
 }
 
 
-int middle_pgsql_t::start(const output_options *out_options_)
+int middle_pgsql_t::start(const options_t *out_options_)
 {
     out_options = out_options_;
     PGresult   *res;
