--- conflicted
+++ resolved
@@ -25,6 +25,9 @@
 
 #include "config.h"
 #include "options.hpp"
+#include "parse.hpp"
+#include "middle.hpp"
+#include "output.hpp"
 #include "util.hpp"
 #include "text-tree.hpp"
 
@@ -90,7 +93,7 @@
 
         //start it up
         time_t overall_start = time(NULL);
-        outputs.front()->start();
+        osmdata.start();
 
         //read in the input files one by one
         for(std::vector<std::string>::const_iterator filename = options.input_files.begin(); filename != options.input_files.end(); ++filename)
@@ -108,22 +111,17 @@
         delete parser;
 
         //done with output_*_t
-        outputs.front()->stop();
-        outputs.front()->cleanup();
-        for(std::vector<output_t*>::iterator output = outputs.begin(); output != outputs.end(); ++output)
+        osmdata.stop();
+        osmdata.cleanup();
+        for(std::vector<output_t*>::iterator output = outputs.begin(); output != outputs.end(); ++output) {
             delete *output;
+        }
 
         //done with middle_*_t
         delete middle;
 
-<<<<<<< HEAD
-    //start it up
-    time_t overall_start = time(NULL);
-    osmdata.start();
-=======
         text_exit();
         fprintf(stderr, "\nOsm2pgsql took %ds overall\n", (int)(time(NULL) - overall_start));
->>>>>>> 035892a6
 
         return 0;
     }//something went wrong along the way
@@ -132,29 +130,4 @@
         fprintf(stderr, "%s", e.what());
         exit(EXIT_FAILURE);
     }
-<<<<<<< HEAD
-
-    xmlCleanupParser();
-    xmlMemoryDump();
-    
-    //show stats
-    parser.printSummary();
-
-    /* done with output_*_t */
-    osmdata.stop();
-    osmdata.cleanup();
-    delete out;
-
-    /* done with middle_*_t */
-    delete mid;
-
-    /* free the column pointer buffer */
-    free(options.hstore_columns);
-
-    text_exit();
-    fprintf(stderr, "\nOsm2pgsql took %ds overall\n", (int)(time(NULL) - overall_start));
-
-    return 0;
-=======
->>>>>>> 035892a6
 }